// SPDX-License-Identifier: Apache-2.0
/*
 * Copyright (C) 2019 Gwenhael Goavec-Merou <gwenhael.goavec-merou@trabucayre.com>
 */
#include "cxxopts.hpp"
#include <fstream>
#include <iomanip>
#include <iostream>
#include <map>
#include <sstream>
#include <string.h>
#include <unistd.h>
#include <vector>

#include "altera.hpp"
#include "anlogic.hpp"
#include "board.hpp"
#include "cable.hpp"
#include "device.hpp"
#include "dfu.hpp"
#include "display.hpp"
#include "efinix.hpp"
#include "ftdispi.hpp"
#include "gowin.hpp"
#include "ice40.hpp"
#include "lattice.hpp"
#include "jtag.hpp"
#include "part.hpp"
#include "spiFlash.hpp"
#include "rawParser.hpp"
#include "xilinx.hpp"

#define DEFAULT_FREQ 	6000000

using namespace std;

struct arguments {
	int8_t verbose;
	bool reset, detect, verify;
	unsigned int offset;
	string bit_file;
	string device;
	string cable;
	string ftdi_serial;
	int ftdi_channel;
	uint32_t freq;
	string board;
	bool pin_config;
	bool list_cables;
	bool list_boards;
	bool list_fpga;
	Device::prog_type_t prg_type;
	bool is_list_command;
	bool spi;
	bool dfu;
	string file_type;
	string fpga_part;
	string probe_firmware;
	int index_chain;
	unsigned int file_size;
	bool external_flash;
	int16_t altsetting;
	uint16_t vid;
	uint16_t pid;
<<<<<<< HEAD
	uint32_t protect_flash;
	bool unprotect_flash;
=======
    string flash_sector;
>>>>>>> 2e2e325a
};

int parse_opt(int argc, char **argv, struct arguments *args, jtag_pins_conf_t *pins_config);

void displaySupported(const struct arguments &args);

int main(int argc, char **argv)
{
	cable_t cable;
	target_board_t *board = NULL;
	jtag_pins_conf_t pins_config = {0, 0, 0, 0};

	/* command line args. */
	struct arguments args = {0, false, false, false, 0, "", "", "-", "", -1,
			0, "-", false, false, false, false, Device::WR_SRAM, false,
<<<<<<< HEAD
			false, false, "", "", "", -1, 0, false, -1, 0, 0, 0, false};
=======
			false, false, "", "", "", -1, 0, false, -1, 0, 0, ""};
>>>>>>> 2e2e325a
	/* parse arguments */
	try {
		if (parse_opt(argc, argv, &args, &pins_config))
			return EXIT_SUCCESS;
	} catch (std::exception &e) {
		printError("Error in parse arg step");
		return EXIT_FAILURE;
	}

	if (args.is_list_command) {
		displaySupported(args);
		return EXIT_SUCCESS;
	}

	if (args.prg_type == Device::WR_SRAM)
		cout << "write to ram" << endl;
	if (args.prg_type == Device::WR_FLASH)
		cout << "write to flash" << endl;

	if (args.board[0] != '-') {
		if (board_list.find(args.board) != board_list.end()) {
			board = &(board_list[args.board]);
		} else {
			printError("Error: cannot find board \'" +args.board + "\'");
			return EXIT_FAILURE;
		}
	}

	/* if a board name is specified try to use this to determine cable */
	if (board) {
		/* set pins config (only when user has not already provided
		 * configuration
		 */
		if (!args.pin_config) {
			pins_config.tdi_pin = board->jtag_pins_config.tdi_pin;
			pins_config.tdo_pin = board->jtag_pins_config.tdo_pin;
			pins_config.tms_pin = board->jtag_pins_config.tms_pin;
			pins_config.tck_pin = board->jtag_pins_config.tck_pin;
		}
		/* search for cable */
		auto t = cable_list.find(board->cable_name);
		if (t == cable_list.end()) {
			cout << "Board " << args.board << " has not default cable" << endl;
		} else {
			if (args.cable[0] == '-') { // no use selection
				args.cable = (*t).first; // use board default cable
			} else {
				cout << "Board default cable overridden with " << args.cable << endl;
			}
		}

		/* Xilinx only: to write flash exact fpga model must be provided */
		if (!board->fpga_part.empty() && !args.fpga_part.empty())
			printInfo("Board default fpga part overridden with " + args.fpga_part);
		else if (!board->fpga_part.empty() && args.fpga_part.empty())
			args.fpga_part = board->fpga_part;

		/* Some boards can override the default clock speed
		 * if args.freq == 0: the `--freq` arg has not been used
		 * => apply board->default_freq with a value of
		 * 0 (no default frequency) or > 0 (board has a default frequency)
		 */
		if (args.freq == 0)
			args.freq = board->default_freq;
	}

	if (args.cable[0] == '-') { /* if no board and no cable */
		if (args.verbose > 0)
			cout << "No cable or board specified: using direct ft2232 interface" << endl;
		args.cable = "ft2232";
	}

	/* if args.freq == 0: no user requirement nor board default
	 * clock speed => set default frequency
	 */
	if (args.freq == 0)
		args.freq = DEFAULT_FREQ;

	auto select_cable = cable_list.find(args.cable);
	if (select_cable == cable_list.end()) {
		printError("error : " + args.cable + " not found");
		return EXIT_FAILURE;
	}
	cable = select_cable->second;

	if (args.ftdi_channel != -1) {
		if (cable.type != MODE_FTDI_SERIAL && cable.type != MODE_FTDI_BITBANG){
			printError("Error: FTDI channel param is for FTDI cables.");
			return EXIT_FAILURE;
		}

		int mapping[] = {INTERFACE_A, INTERFACE_B, INTERFACE_C, INTERFACE_D};
		cable.config.interface = mapping[args.ftdi_channel];
	}

	if (!args.ftdi_serial.empty()) {
		if (cable.type != MODE_FTDI_SERIAL && cable.type != MODE_FTDI_BITBANG){
			printError("Error: FTDI serial param is for FTDI cables.");
			return EXIT_FAILURE;
		}
	}

	if (args.vid != 0) {
		printInfo("Cable VID overridden");
		cable.config.vid = args.vid;
	}
	if (args.pid != 0) {
		printInfo("Cable PID overridden");
		cable.config.pid = args.pid;
	}

	/* FLASH direct access */
	if (args.spi || (board && board->mode == COMM_SPI)) {
		FtdiSpi *spi = NULL;
		spi_pins_conf_t pins_config;
		if (board)
			pins_config = board->spi_pins_config;

		try {
			spi = new FtdiSpi(cable.config, pins_config, args.freq, args.verbose > 0);
		} catch (std::exception &e) {
			printError("Error: Failed to claim cable");
			return EXIT_FAILURE;
		}

		int spi_ret = EXIT_SUCCESS;

		if (board) {
			Device *target;
			if (board->manufacturer == "efinix") {
				target = new Efinix(spi, args.bit_file, args.file_type,
					board->reset_pin, board->done_pin, board->oe_pin,
					args.verify, args.verbose);
			} else if (board->manufacturer == "lattice") {
				target = new Ice40(spi, args.bit_file, args.file_type,
					board->reset_pin, board->done_pin, args.verify, args.verbose);
			}
			if (args.prg_type == Device::RD_FLASH) {
				if (args.file_size == 0) {
					printError("Error: 0 size for dump");
				} else {
					target->dumpFlash(args.bit_file, args.offset, args.file_size);
				}
			} else if (args.prg_type == Device::WR_FLASH) {
				target->program(args.offset, args.unprotect_flash);
			}
			if (args.unprotect_flash && args.bit_file.empty())
				if (!target->unprotect_flash())
					spi_ret = EXIT_FAILURE;
			if (args.protect_flash)
				if (!target->protect_flash(args.protect_flash))
					spi_ret = EXIT_FAILURE;
		} else {
			RawParser *bit = NULL;
			if (board->reset_pin) {
				spi->gpio_set_output(board->reset_pin, true);
				spi->gpio_clear(board->reset_pin, true);
			}

			SPIFlash flash((SPIInterface *)spi, args.unprotect_flash, args.verbose);
			flash.power_up();
			flash.reset();
			flash.read_id();

			if (args.prg_type != Device::RD_FLASH &&
					(!args.bit_file.empty() || !args.file_type.empty())) {
				printInfo("Open file " + args.bit_file + " ", false);
				try {
					bit = new RawParser(args.bit_file, false);
					printSuccess("DONE");
				} catch (std::exception &e) {
					printError("FAIL");
					delete spi;
					return EXIT_FAILURE;
				}

				printInfo("Parse file ", false);
				if (bit->parse() == EXIT_FAILURE) {
					printError("FAIL");
					delete spi;
					return EXIT_FAILURE;
				} else {
					printSuccess("DONE");
				}

				try {
					flash.erase_and_prog(args.offset, bit->getData(), bit->getLength()/8);
				} catch (std::exception &e) {
					printError("FAIL: " + string(e.what()));
				}

				if (args.verify)
					flash.verify(args.offset, bit->getData(), bit->getLength() / 8);

				delete bit;
			} else if (args.prg_type == Device::RD_FLASH) {
				flash.dump(args.bit_file, args.offset, args.file_size);
			}

			if (args.unprotect_flash && args.bit_file.empty())
				if (!flash.disable_protection())
					spi_ret = EXIT_FAILURE;
			if (args.protect_flash)
				if (!flash.enable_protection(args.protect_flash))
					spi_ret = EXIT_FAILURE;

			if (board->reset_pin)
				spi->gpio_set(board->reset_pin, true);
		}

		delete spi;

		return spi_ret;
	}

	/* ------------------- */
	/* DFU access          */
	/* ------------------- */
	if (args.dfu || (board && board->mode == COMM_DFU)) {
		/* try to init DFU probe */
		DFU *dfu = NULL;
		uint16_t vid = 0, pid = 0;
		int altsetting = -1;
		if (board) {
			vid = board->vid;
			pid = board->pid;
			altsetting = board->altsetting;
		}
		if (args.altsetting != -1) {
			if (altsetting != -1)
				printInfo("Board altsetting overridden");
			altsetting = args.altsetting;
		}

		if (args.vid != 0) {
			if (vid != 0)
				printInfo("Board VID overridden");
			vid = args.vid;
		}
		if (args.pid != 0) {
			if (pid != 0)
				printInfo("Board PID overridden");
			pid = args.pid;
		}

		try {
			dfu = new DFU(args.bit_file, vid, pid, altsetting, args.verbose);
		} catch (std::exception &e) {
			printError("DFU init failed with: " + string(e.what()));
			return EXIT_FAILURE;
		}
		/* if verbose or detect: display device */
		if (args.verbose > 0 || args.detect)
			dfu->displayDFU();

		/* if detect: stop */
		if (args.detect)
			return EXIT_SUCCESS;

		try {
			dfu->download();
		} catch (std::exception &e) {
			printError("DFU download failed with: " + string(e.what()));
			return EXIT_FAILURE;
		}

		return EXIT_SUCCESS;
	}

	/* jtag base */
	Jtag *jtag;
	try {
		jtag = new Jtag(cable, &pins_config, args.device, args.ftdi_serial,
				args.freq, args.verbose, args.probe_firmware);
	} catch (std::exception &e) {
		printError("JTAG init failed with: " + string(e.what()));
		return EXIT_FAILURE;
	}

	/* chain detection */
	vector<int> listDev = jtag->get_devices_list();
	int found = listDev.size();
	int idcode = -1, index = 0;

	if (args.verbose > 0)
		cout << "found " << std::to_string(found) << " devices" << endl;

	/* in verbose mode or when detect
	 * display full chain with details
	 */
	if (args.verbose > 0 || args.detect) {
		for (int i = 0; i < found; i++) {
			int t = listDev[i];
			printf("index %d:\n", i);
			if (fpga_list.find(t) != fpga_list.end()) {
				printf("\tidcode 0x%x\n\tmanufacturer %s\n\tfamily %s\n\tmodel  %s\n",
				t,
				fpga_list[t].manufacturer.c_str(),
				fpga_list[t].family.c_str(),
				fpga_list[t].model.c_str());
				printf("\tirlength %d\n", fpga_list[t].irlength);
			} else if (misc_dev_list.find(t) != misc_dev_list.end()) {
				printf("\tidcode   0x%x\n\ttype     %s\n\tirlength %d\n",
				t,
				misc_dev_list[t].name.c_str(),
				misc_dev_list[t].irlength);
			}
		}
		if (args.detect == true) {
			delete jtag;
			return EXIT_SUCCESS;
		}
	}

	if (found != 0) {
		if (args.index_chain == -1) {
			for (int i = 0; i < found; i++) {
				if (fpga_list.find(listDev[i]) != fpga_list.end()) {
					index = i;
					if (idcode != -1) {
						printError("Error: more than one FPGA found");
						printError("Use --index-chain to force selection");
						for (int i = 0; i < found; i++)
							printf("0x%08x\n", listDev[i]);
						delete(jtag);
						return EXIT_FAILURE;
					} else {
						idcode = listDev[i];
					}
				}
			}
		} else {
			index = args.index_chain;
			if (index > found || index < 0) {
				printError("wrong index for device in JTAG chain");
				delete(jtag);
				return EXIT_FAILURE;
			}
			idcode = listDev[index];
		}
	} else {
		printError("Error: no device found");
		delete(jtag);
		return EXIT_FAILURE;
	}

	jtag->device_select(index);

	/* check if selected device is supported
	 * mainly used in conjunction with --index-chain
	 */
	if (fpga_list.find(idcode) == fpga_list.end()) {
		cerr << "Error: device " << hex << idcode << " not supported" << endl;
		delete(jtag);
		return EXIT_FAILURE;
	}

	string fab = fpga_list[idcode].manufacturer;

	Device *fpga;
	try {
		if (fab == "xilinx") {
			fpga = new Xilinx(jtag, args.bit_file, args.file_type,
				args.prg_type, args.fpga_part, args.verify, args.verbose);
		} else if (fab == "altera") {
			fpga = new Altera(jtag, args.bit_file, args.file_type,
				args.prg_type, args.fpga_part, args.verify, args.verbose);
		} else if (fab == "anlogic") {
			fpga = new Anlogic(jtag, args.bit_file, args.file_type,
				args.prg_type, args.verify, args.verbose);
		} else if (fab == "efinix") {
			fpga = new Efinix(jtag, args.bit_file, args.file_type,
				/*DBUS4 | DBUS7, DBUS5*/args.board, args.verify, args.verbose);
		} else if (fab == "Gowin") {
			fpga = new Gowin(jtag, args.bit_file, args.file_type,
				args.prg_type, args.external_flash, args.verify, args.verbose);
		} else if (fab == "lattice") {
			fpga = new Lattice(jtag, args.bit_file, args.file_type,
				args.prg_type, args.flash_sector, args.verify, args.verbose);
		} else {
			printError("Error: manufacturer " + fab + " not supported");
			delete(jtag);
			return EXIT_FAILURE;
		}
	} catch (std::exception &e) {
		printError("Error: Failed to claim FPGA device: " + string(e.what()));
		delete(jtag);
		return EXIT_FAILURE;
	}

	if ((!args.bit_file.empty() || !args.file_type.empty())
			&& args.prg_type != Device::RD_FLASH) {
		try {
			fpga->program(args.offset, args.unprotect_flash);
		} catch (std::exception &e) {
			printError("Error: Failed to program FPGA: " + string(e.what()));
			delete(fpga);
			delete(jtag);
			return EXIT_FAILURE;
		}
	}

	/* unprotect SPI flash */
	if (args.unprotect_flash && args.bit_file.empty()) {
		fpga->unprotect_flash();
	}

	/* protect SPI flash */
	if (args.protect_flash != 0) {
		fpga->protect_flash(args.protect_flash);
	}

	if (args.prg_type == Device::RD_FLASH) {
		if (args.file_size == 0) {
			printError("Error: 0 size for dump");
		} else {
			fpga->dumpFlash(args.bit_file, args.offset, args.file_size);
		}
	}

	if (args.reset)
		fpga->reset();

	delete(fpga);
	delete(jtag);
}

// parse double from string in engineering notation
// can deal with postfixes k and m, add more when required
static int parse_eng(string arg, double *dst) {
	try {
		size_t end;
		double base = stod(arg, &end);
		if (end == arg.size()) {
			*dst = base;
			return 0;
		} else if (end == (arg.size() - 1)) {
			switch (arg.back()) {
			case 'k': case 'K':
				*dst = (uint32_t)(1e3 * base);
				return 0;
			case 'm': case 'M':
				*dst = (uint32_t)(1e6 * base);
				return 0;
			default:
				return EINVAL;
			}
		} else {
			return EINVAL;
		}
	} catch (...) {
		cerr << "error : speed: invalid format" << endl;
		return EINVAL;
	}
}

/* arguments parser */
int parse_opt(int argc, char **argv, struct arguments *args, jtag_pins_conf_t *pins_config)
{

	string freqo;
	vector<string> pins;
	bool verbose, quiet;
	int8_t verbose_level = -2;
	try {
		cxxopts::Options options(argv[0], "openFPGALoader -- a program to flash FPGA",
			"<gwenhael.goavec-merou@trabucayre.com>");
		options
			.positional_help("BIT_FILE")
			.show_positional_help();

		options
			.add_options()
			("altsetting", "DFU interface altsetting (only for DFU mode)",
				cxxopts::value<int16_t>(args->altsetting))
			("bitstream", "bitstream",
				cxxopts::value<std::string>(args->bit_file))
			("b,board",     "board name, may be used instead of cable",
				cxxopts::value<string>(args->board))
			("c,cable", "jtag interface", cxxopts::value<string>(args->cable))
			("vid", "probe Vendor ID", cxxopts::value<uint16_t>(args->vid))
			("pid", "probe Product ID", cxxopts::value<uint16_t>(args->pid))

			("ftdi-serial", "FTDI chip serial number", cxxopts::value<string>(args->ftdi_serial))
			("ftdi-channel", "FTDI chip channel number (channels 0-3 map to A-D)", cxxopts::value<int>(args->ftdi_channel))
#ifdef USE_UDEV
			("d,device",  "device to use (/dev/ttyUSBx)",
				cxxopts::value<string>(args->device))
#endif
			("detect",      "detect FPGA",
				cxxopts::value<bool>(args->detect))
			("dfu",   "DFU mode", cxxopts::value<bool>(args->dfu))
			("dump-flash",  "Dump flash mode")
			("external-flash",
			 	"select ext flash for device with internal and external storage",
				cxxopts::value<bool>(args->external_flash))
			("file-size",   "provides size in Byte to dump, must be used with dump-flash",
				cxxopts::value<unsigned int>(args->file_size))
			("file-type",   "provides file type instead of let's deduced by using extension",
				cxxopts::value<string>(args->file_type))
			("flash-sector","flash sector (Lattice parts only)", cxxopts::value<string>(args->flash_sector))
			("fpga-part",   "fpga model flavor + package", cxxopts::value<string>(args->fpga_part))
			("freq",        "jtag frequency (Hz)", cxxopts::value<string>(freqo))
			("f,write-flash",
				"write bitstream in flash (default: false)")
			("index-chain",  "device index in JTAG-chain",
				cxxopts::value<int>(args->index_chain))
			("list-boards", "list all supported boards",
				cxxopts::value<bool>(args->list_boards))
			("list-cables", "list all supported cables",
				cxxopts::value<bool>(args->list_cables))
			("list-fpga", "list all supported FPGA",
				cxxopts::value<bool>(args->list_fpga))
			("m,write-sram",
				"write bitstream in SRAM (default: true)")
			("o,offset",  "start offset in EEPROM",
				cxxopts::value<unsigned int>(args->offset))
			("pins", "pin config (only for ft232R) TDI:TDO:TCK:TMS",
				cxxopts::value<vector<string>>(pins))
			("probe-firmware", "firmware for JTAG probe (usbBlasterII)",
				cxxopts::value<string>(args->probe_firmware))
			("protect-flash",   "protect SPI flash area",
				cxxopts::value<uint32_t>(args->protect_flash))
			("quiet", "Produce quiet output (no progress bar)",
				cxxopts::value<bool>(quiet))
			("r,reset",   "reset FPGA after operations",
				cxxopts::value<bool>(args->reset))
			("spi",   "SPI mode (only for FTDI in serial mode)",
				cxxopts::value<bool>(args->spi))
			("unprotect-flash",   "Unprotect flash blocks",
				cxxopts::value<bool>(args->unprotect_flash))
			("v,verbose", "Produce verbose output", cxxopts::value<bool>(verbose))
			("verbose-level", "verbose level -1: quiet, 0: normal, 1:verbose, 2:debug",
				cxxopts::value<int8_t>(verbose_level))
			("h,help", "Give this help list")
			("verify", "Verify write operation (SPI Flash only)",
				cxxopts::value<bool>(args->verify))
			("V,Version", "Print program version");

		options.parse_positional({"bitstream"});
		auto result = options.parse(argc, argv);

		if (result.count("help")) {
			cout << options.help() << endl;
			return 1;
		}

		if (verbose && quiet) {
			printError("Error: can't select quiet and verbose mode in same time");
			throw std::exception();
		}
		if (verbose)
			args->verbose = 1;
		if (quiet)
			args->verbose = -1;
		if (verbose_level != -2) {
			if ((verbose && verbose_level != 1) ||
					(quiet && verbose_level != -1)) {
				printError("Error: mismatch quiet/verbose and verbose-level\n");
				throw std::exception();
			}

			args->verbose = verbose_level;
		}

		if (result.count("Version")) {
			cout << "openFPGALoader " << VERSION << endl;
			return 1;
		}

		if (result.count("write-flash") && result.count("write-sram") &&
				result.count("dump-flash")) {
			printError("Error: both write to flash and write to ram enabled");
			throw std::exception();
		}

		if (result.count("write-flash"))
			args->prg_type = Device::WR_FLASH;
		else if (result.count("write-sram"))
			args->prg_type = Device::WR_SRAM;
		else if (result.count("dump-flash"))
			args->prg_type = Device::RD_FLASH;
		else if (result.count("external-flash"))
			args->prg_type = Device::WR_FLASH;

		if (result.count("freq")) {
			double freq;
			if (parse_eng(freqo, &freq)) {
				printError("Error: invalid format for --freq");
				throw std::exception();
			}
			if (freq < 1) {
				printError("Error: --freq must be positive");
				throw std::exception();
			}
			args->freq = static_cast<uint32_t>(freq);
		}

		if (result.count("ftdi-channel")) {
			if (args->ftdi_channel < 0 || args->ftdi_channel > 3) {
				printError("Error: valid FTDI channels are 0-3.");
				throw std::exception();
			}
		}

		if (result.count("pins")) {
			if (pins.size() != 4) {
				printError("Error: pin_config need 4 pins");
				throw std::exception();
			}

			static std::map <std::string, int> pins_list = {
				{"TXD", FT232RL_TXD},
				{"RXD", FT232RL_RXD},
				{"RTS", FT232RL_RTS},
				{"CTS", FT232RL_CTS},
				{"DTR", FT232RL_DTR},
				{"DSR", FT232RL_DSR},
				{"DCD", FT232RL_DCD},
				{"RI" , FT232RL_RI }};


			for (int i = 0; i < 4; i++) {
				int pin_num;
				try {
					pin_num = 1 << std::stoi(pins[i], nullptr, 0);
				} catch (std::exception &e) {
					if (pins_list.find(pins[i]) == pins_list.end()) {
						printError("Invalid pin name");
						throw std::exception();
					}
					pin_num = pins_list[pins[i]];
				}

				if (pin_num > FT232RL_RI || pin_num < FT232RL_TXD) {
					printError("Invalid pin ID");
					throw std::exception();
				}

				switch (i) {
					case 0:
						pins_config->tdi_pin = pin_num;
						break;
					case 1:
						pins_config->tdo_pin = pin_num;
						break;
					case 2:
						pins_config->tck_pin = pin_num;
						break;
					case 3:
						pins_config->tms_pin = pin_num;
						break;
				}
			}
			args->pin_config = true;
		}

		if (args->list_cables || args->list_boards || args->list_fpga)
			args->is_list_command = true;

		if (args->bit_file.empty() &&
			args->file_type.empty() &&
			!args->is_list_command &&
			!args->detect &&
			!args->protect_flash &&
			!args->unprotect_flash &&
			!args->reset) {
			printError("Error: bitfile not specified");
			cout << options.help() << endl;
			throw std::exception();
		}

	} catch (const cxxopts::OptionException& e) {
		cerr << "Error parsing options: " << e.what() << endl;
		throw std::exception();
	}

	return 0;
}

/* display list of cables, boards and devices supported */
void displaySupported(const struct arguments &args)
{
	if (args.list_cables == true) {
		stringstream t;
		t << setw(15) << left << "cable name:" << "vid:pid";
		printSuccess(t.str());
		for (auto b = cable_list.begin(); b != cable_list.end(); b++) {
			FTDIpp_MPSSE::mpsse_bit_config c = (*b).second.config;
			stringstream ss;
			ss << setw(15) << left << (*b).first;
			ss << "0x" << hex << c.vid << ":" << c.pid;
			printInfo(ss.str());
		}
		cout << endl;
	}

	if (args.list_boards) {
		stringstream t;
		t << setw(15) << left << "board name:" << "cable_name";
		printSuccess(t.str());
		for (auto b = board_list.begin(); b != board_list.end(); b++) {
			stringstream ss;
			target_board_t c = (*b).second;
			ss << setw(15) << left << (*b).first << " " << c.cable_name;
			printInfo(ss.str());
		}
		cout << endl;
	}

	if (args.list_fpga) {
		stringstream t;
		t << setw(12) << left << "IDCode" << setw(14) << "manufacturer";
		t << setw(15) << "family" << setw(20) << "model";
		printSuccess(t.str());
		for (auto b = fpga_list.begin(); b != fpga_list.end(); b++) {
			fpga_model fpga = (*b).second;
			stringstream ss, idCode;
			idCode << "0x" << hex << (*b).first;
			ss << setw(12) << left << idCode.str();
			ss << setw(14) << fpga.manufacturer << setw(15) << fpga.family;
			ss << setw(20) << fpga.model;
			printInfo(ss.str());
		}
		cout << endl;
	}
}
<|MERGE_RESOLUTION|>--- conflicted
+++ resolved
@@ -62,12 +62,9 @@
 	int16_t altsetting;
 	uint16_t vid;
 	uint16_t pid;
-<<<<<<< HEAD
 	uint32_t protect_flash;
 	bool unprotect_flash;
-=======
-    string flash_sector;
->>>>>>> 2e2e325a
+	string flash_sector;
 };
 
 int parse_opt(int argc, char **argv, struct arguments *args, jtag_pins_conf_t *pins_config);
@@ -83,11 +80,7 @@
 	/* command line args. */
 	struct arguments args = {0, false, false, false, 0, "", "", "-", "", -1,
 			0, "-", false, false, false, false, Device::WR_SRAM, false,
-<<<<<<< HEAD
-			false, false, "", "", "", -1, 0, false, -1, 0, 0, 0, false};
-=======
-			false, false, "", "", "", -1, 0, false, -1, 0, 0, ""};
->>>>>>> 2e2e325a
+			false, false, "", "", "", -1, 0, false, -1, 0, 0, 0, false, ""};
 	/* parse arguments */
 	try {
 		if (parse_opt(argc, argv, &args, &pins_config))
