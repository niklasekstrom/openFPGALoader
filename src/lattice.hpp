--- conflicted
+++ resolved
@@ -28,14 +28,9 @@
 		void reset() override {}
 		void program(unsigned int offset, bool unprotect_flash) override;
 		bool program_mem();
-<<<<<<< HEAD
 		bool program_flash(unsigned int offset, bool unprotect_flash);
-		bool Verify(std::vector<std::string> data, bool unlock = false);
-=======
-		bool program_flash(unsigned int offset);
 		bool Verify(std::vector<std::string> data, bool unlock = false,
 				uint32_t flash_area = 0);
->>>>>>> 2e2e325a
 		bool dumpFlash(const std::string &filename,
 			uint32_t base_addr, uint32_t len) override;
 
@@ -71,13 +66,8 @@
 
 		lattice_family_t _fpga_family;
 
-<<<<<<< HEAD
-		bool program_intFlash();
+		bool program_intFlash(JedParser& _jed);
 		bool program_extFlash(unsigned int offset, bool unprotect_flash);
-=======
-		bool program_intFlash(JedParser& _jed);
-		bool program_extFlash(unsigned int offset);
->>>>>>> 2e2e325a
 		bool wr_rd(uint8_t cmd, uint8_t *tx, int tx_len,
 				uint8_t *rx, int rx_len, bool verbose = false);
 		/*!
