--- conflicted
+++ resolved
@@ -83,11 +83,7 @@
         "ep4ce2217" : "EP4CE22F17C6",
         "ep4ce1523" : "EP4CE15F23C8",
         "5ce223"    : "5CEFA2F23I7",
-<<<<<<< HEAD
         "5ce423"    : "5CEBA4F23C7",
-=======
-        "5ce423"    : "5CEBA4F23C8",
->>>>>>> f404199e
         "5cse423"   : "5CSEMA4U23C6",
         "5cse623"   : "5CSEBA6U23I7"}[part]
     files.append({'name': currDir + 'altera_spiOverJtag.v',
